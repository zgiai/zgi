from datetime import datetime, timedelta
from typing import Optional
from fastapi import Depends, HTTPException, status, Security
from fastapi.security import OAuth2PasswordBearer, HTTPAuthorizationCredentials, HTTPBearer
from jose import JWTError, jwt
from sqlalchemy.orm import Session

from app.core.config import settings
from app.core.database import get_db, get_sync_db
from app.features import APIKey
from app.features.api_keys.models import APIKeyStatus
from app.features.organizations.models import OrganizationMember
from app.features.users.models import User
from app.features.auth.service import AuthService, get_auth_service

# JWT相关配置
SECRET_KEY = settings.SECRET_KEY
ALGORITHM = settings.ALGORITHM
ACCESS_TOKEN_EXPIRE_MINUTES = settings.ACCESS_TOKEN_EXPIRE_MINUTES

oauth2_scheme = OAuth2PasswordBearer(tokenUrl="v1/console/auth/login")

security = HTTPBearer(auto_error=False)


def create_access_token(data: dict, expires_delta: Optional[timedelta] = None):
    to_encode = data.copy()
    if expires_delta:
        expire = datetime.utcnow() + expires_delta
    else:
        expire = datetime.utcnow() + timedelta(minutes=15)
    to_encode.update({"exp": expire})
    encoded_jwt = jwt.encode(to_encode, SECRET_KEY, algorithm=ALGORITHM)
    return encoded_jwt


async def get_current_user(
<<<<<<< HEAD
    db: Session = Depends(get_sync_db),
    token: str = Depends(oauth2_scheme)
=======
        db: Session = Depends(get_sync_db),
        token: str = Depends(oauth2_scheme)
>>>>>>> f7f654d4
) -> User:
    credentials_exception = HTTPException(
        status_code=status.HTTP_401_UNAUTHORIZED,
        detail="Could not validate credentials",
        headers={"WWW-Authenticate": "Bearer"},
    )
    try:
        payload = jwt.decode(token, SECRET_KEY, algorithms=[ALGORITHM])
        user_id: str = payload.get("sub")
        if user_id is None:
            raise credentials_exception
    except JWTError:
        raise credentials_exception

    user = db.query(User).filter(User.id == int(user_id)).first()
    if user is None:
        raise credentials_exception
    if not user.is_active and not user.is_superuser:
        raise HTTPException(status_code=400, detail="Inactive user")
    return user

<<<<<<< HEAD
=======

async def get_current_user_or_none(
        db: Session = Depends(get_sync_db),
        credentials: HTTPAuthorizationCredentials = Security(security),
) -> User | None:
    if not credentials:
        return None
    token = credentials.credentials
    return await get_current_user(db, token)


>>>>>>> f7f654d4
async def get_api_key(credentials: HTTPAuthorizationCredentials = Security(security),
                      db: Session = Depends(get_sync_db)
                      ) -> str:
    """Get API key from Authorization header.
    
    Args:
        credentials: Authorization credentials from request header
    
    Returns:
        The API key string
        
    Raises:
        HTTPException: If no valid API key is found
    """
    if not credentials:
        raise HTTPException(status_code=401, detail="No API key provided")
    if not credentials.scheme == "Bearer":
        raise HTTPException(status_code=401, detail="Invalid authentication scheme")
    api_key = db.query(APIKey).filter(APIKey.key == credentials.credentials).first()
    if not api_key:
        raise HTTPException(status_code=401, detail="Invalid API key")
    if not api_key.status == APIKeyStatus.ACTIVE:
        if api_key.status == APIKeyStatus.DISABLE:
            raise HTTPException(status_code=401, detail="API key is disabled")
        raise HTTPException(status_code=401, detail="API key is not active")
    return credentials.credentials


def require_super_admin(
<<<<<<< HEAD
    token: str = Depends(oauth2_scheme),
    db: Session = Depends(get_sync_db)
=======
        token: str = Depends(oauth2_scheme),
        db: Session = Depends(get_sync_db)
>>>>>>> f7f654d4
) -> User:
    """Require super admin access"""
    auth_service = AuthService(db)
    user = auth_service.get_current_user(token)
    if not user.is_superuser:
        raise HTTPException(
            status_code=status.HTTP_403_FORBIDDEN,
            detail="Insufficient permissions. Super admin access required."
        )
    return user

<<<<<<< HEAD
def require_admin(
    token: str = Depends(oauth2_scheme),
    db: Session = Depends(get_sync_db)
=======

def require_admin(
        token: str = Depends(oauth2_scheme),
        db: Session = Depends(get_sync_db)
>>>>>>> f7f654d4
) -> User:
    """Require admin access"""
    auth_service = AuthService(db)
    user = auth_service.get_current_user(token)
    if not user.is_superuser and user.user_type == 0:
        raise HTTPException(
            status_code=status.HTTP_403_FORBIDDEN,
            detail="Insufficient permissions. Admin access required."
        )
    return user<|MERGE_RESOLUTION|>--- conflicted
+++ resolved
@@ -1,7 +1,11 @@
 from datetime import datetime, timedelta
 from typing import Optional
 from fastapi import Depends, HTTPException, status, Security
-from fastapi.security import OAuth2PasswordBearer, HTTPAuthorizationCredentials, HTTPBearer
+from fastapi.security import (
+    OAuth2PasswordBearer,
+    HTTPAuthorizationCredentials,
+    HTTPBearer,
+)
 from jose import JWTError, jwt
 from sqlalchemy.orm import Session
 
@@ -35,13 +39,7 @@
 
 
 async def get_current_user(
-<<<<<<< HEAD
-    db: Session = Depends(get_sync_db),
-    token: str = Depends(oauth2_scheme)
-=======
-        db: Session = Depends(get_sync_db),
-        token: str = Depends(oauth2_scheme)
->>>>>>> f7f654d4
+    db: Session = Depends(get_sync_db), token: str = Depends(oauth2_scheme)
 ) -> User:
     credentials_exception = HTTPException(
         status_code=status.HTTP_401_UNAUTHORIZED,
@@ -63,12 +61,10 @@
         raise HTTPException(status_code=400, detail="Inactive user")
     return user
 
-<<<<<<< HEAD
-=======
 
 async def get_current_user_or_none(
-        db: Session = Depends(get_sync_db),
-        credentials: HTTPAuthorizationCredentials = Security(security),
+    db: Session = Depends(get_sync_db),
+    credentials: HTTPAuthorizationCredentials = Security(security),
 ) -> User | None:
     if not credentials:
         return None
@@ -76,18 +72,18 @@
     return await get_current_user(db, token)
 
 
->>>>>>> f7f654d4
-async def get_api_key(credentials: HTTPAuthorizationCredentials = Security(security),
-                      db: Session = Depends(get_sync_db)
-                      ) -> str:
+async def get_api_key(
+    credentials: HTTPAuthorizationCredentials = Security(security),
+    db: Session = Depends(get_sync_db),
+) -> str:
     """Get API key from Authorization header.
-    
+
     Args:
         credentials: Authorization credentials from request header
-    
+
     Returns:
         The API key string
-        
+
     Raises:
         HTTPException: If no valid API key is found
     """
@@ -106,13 +102,7 @@
 
 
 def require_super_admin(
-<<<<<<< HEAD
-    token: str = Depends(oauth2_scheme),
-    db: Session = Depends(get_sync_db)
-=======
-        token: str = Depends(oauth2_scheme),
-        db: Session = Depends(get_sync_db)
->>>>>>> f7f654d4
+    token: str = Depends(oauth2_scheme), db: Session = Depends(get_sync_db)
 ) -> User:
     """Require super admin access"""
     auth_service = AuthService(db)
@@ -120,20 +110,13 @@
     if not user.is_superuser:
         raise HTTPException(
             status_code=status.HTTP_403_FORBIDDEN,
-            detail="Insufficient permissions. Super admin access required."
+            detail="Insufficient permissions. Super admin access required.",
         )
     return user
 
-<<<<<<< HEAD
-def require_admin(
-    token: str = Depends(oauth2_scheme),
-    db: Session = Depends(get_sync_db)
-=======
 
 def require_admin(
-        token: str = Depends(oauth2_scheme),
-        db: Session = Depends(get_sync_db)
->>>>>>> f7f654d4
+    token: str = Depends(oauth2_scheme), db: Session = Depends(get_sync_db)
 ) -> User:
     """Require admin access"""
     auth_service = AuthService(db)
@@ -141,6 +124,6 @@
     if not user.is_superuser and user.user_type == 0:
         raise HTTPException(
             status_code=status.HTTP_403_FORBIDDEN,
-            detail="Insufficient permissions. Admin access required."
+            detail="Insufficient permissions. Admin access required.",
         )
     return user