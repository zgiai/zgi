// Define message types
<<<<<<< HEAD
export type Role = 'system' | 'user' | 'assistant'

export interface ChatMessage {
  skipAIResponse?: boolean
  /** Role */
  role: Role
  /** Message ID */
  id?: string
  /** Message content */
  content: string
  /** Message timestamp */
  timestamp?: string
  /** File type */
  fileType?: string
  /** File name */
  fileName?: string
=======
export type Role = "system" | "user" | "assistant";

export interface ChatMessage {
	skipAIResponse?: boolean;
	/** Role */
	role: Role;
	/** Message ID */
	id?: string;
	/** Message content */
	content: string;
	/** Message timestamp */
	timestamp?: string;
	/** File type */
	fileType?: string;
	/** File name */
	fileName?: string;
>>>>>>> f7f654d4
}

/** Request parameters for chat completion API */
export interface ChatCompletionRequest {
<<<<<<< HEAD
  /** Model identifier */
  model: string
  /** Array of chat messages */
  messages: ChatMessage[]
  /** Enable streaming response */
  stream: boolean
  /** Sampling temperature */
  temperature: number
  /** Top p sampling */
  top_p: number
  /** Number of completions */
  n: number
  /** Maximum tokens to generate */
  max_tokens: number
=======
	/** Model identifier */
	model: string;
	/** Array of chat messages */
	messages: ChatMessage[];
	/** Enable streaming response */
	stream: boolean;
	/** Sampling temperature */
	temperature: number;
	/** Top p sampling */
	top_p: number;
	/** Number of completions */
	n: number;
	/** Maximum tokens to generate */
	max_tokens: number;
>>>>>>> f7f654d4
}

/** Response structure from chat completion API */
export interface ChatCompletionResponse {
<<<<<<< HEAD
  /** Generated message */
  message: ChatMessage
  /** Response ID */
  id: string
  /** Creation timestamp */
  created: number
  /** Model used */
  model: string
  /** Token usage statistics */
  usage: {
    /** Number of tokens in prompt */
    prompt_tokens: number
    /** Number of tokens in completion */
    completion_tokens: number
    /** Total tokens used */
    total_tokens: number
  }
=======
	/** Generated message */
	message: ChatMessage;
	/** Response ID */
	id: string;
	/** Creation timestamp */
	created: number;
	/** Model used */
	model: string;
	/** Token usage statistics */
	usage: {
		/** Number of tokens in prompt */
		prompt_tokens: number;
		/** Number of tokens in completion */
		completion_tokens: number;
		/** Total tokens used */
		total_tokens: number;
	};
>>>>>>> f7f654d4
}

/** Chat history entry structure */
export interface ChatHistory {
<<<<<<< HEAD
  /** Chat history ID */
  id: string
  /** Chat title */
  title: string
  /** Array of chat messages */
  messages: ChatMessage[]
  /** Creation timestamp */
  createdAt: string
  /** Last update timestamp */
  updatedAt?: number
  /** Model used in chat */
  model?: string
  /** Favorite status */
  favorite?: boolean
}

export enum StreamChatMode {
  commonChat = 'commonChat',
  ollama = 'ollama',
}

/**
 * Model configuration interface
 */
export interface ModelConfig {
  /** Model identifier */
  id: string
  /** Display name */
  name: string
  /** Model context size */
  contextSize?: string
  isCustom?: boolean
  type?: string
}

/** Send messages and get real-time response stream */
export interface StreamChatCompletionsParams {
  messages: FetchChatMessage
  model?: string
  temperature?: number
  presence_penalty?: number
  stream?: boolean
}

export type FetchChatMessage = FetchChatMessageItem[]

export interface FetchChatMessageItem {
  role: Role
  content: string | ChatMessageItemContentArrItem[]
}

interface ChatMessageItemContentArrItem {
  type: string
  image_url?: {
    url: string
  }
=======
	/** Chat history ID */
	id: string;
	/** Chat title */
	title: string;
	/** Array of chat messages */
	messages: ChatMessage[];
	/** Creation timestamp */
	createdAt: string;
	/** Last update timestamp */
	updatedAt?: number;
	/** Model used in chat */
	model?: string;
	/** Favorite status */
	favorite?: boolean;
}

export enum StreamChatMode {
	commonChat = "commonChat",
	ollama = "ollama",
>>>>>>> f7f654d4
}<|MERGE_RESOLUTION|>--- conflicted
+++ resolved
@@ -1,5 +1,4 @@
 // Define message types
-<<<<<<< HEAD
 export type Role = 'system' | 'user' | 'assistant'
 
 export interface ChatMessage {
@@ -16,29 +15,11 @@
   fileType?: string
   /** File name */
   fileName?: string
-=======
-export type Role = "system" | "user" | "assistant";
-
-export interface ChatMessage {
-	skipAIResponse?: boolean;
-	/** Role */
-	role: Role;
-	/** Message ID */
-	id?: string;
-	/** Message content */
-	content: string;
-	/** Message timestamp */
-	timestamp?: string;
-	/** File type */
-	fileType?: string;
-	/** File name */
-	fileName?: string;
->>>>>>> f7f654d4
 }
 
 /** Request parameters for chat completion API */
+/** Request parameters for chat completion API */
 export interface ChatCompletionRequest {
-<<<<<<< HEAD
   /** Model identifier */
   model: string
   /** Array of chat messages */
@@ -53,27 +34,10 @@
   n: number
   /** Maximum tokens to generate */
   max_tokens: number
-=======
-	/** Model identifier */
-	model: string;
-	/** Array of chat messages */
-	messages: ChatMessage[];
-	/** Enable streaming response */
-	stream: boolean;
-	/** Sampling temperature */
-	temperature: number;
-	/** Top p sampling */
-	top_p: number;
-	/** Number of completions */
-	n: number;
-	/** Maximum tokens to generate */
-	max_tokens: number;
->>>>>>> f7f654d4
 }
 
 /** Response structure from chat completion API */
 export interface ChatCompletionResponse {
-<<<<<<< HEAD
   /** Generated message */
   message: ChatMessage
   /** Response ID */
@@ -91,30 +55,11 @@
     /** Total tokens used */
     total_tokens: number
   }
-=======
-	/** Generated message */
-	message: ChatMessage;
-	/** Response ID */
-	id: string;
-	/** Creation timestamp */
-	created: number;
-	/** Model used */
-	model: string;
-	/** Token usage statistics */
-	usage: {
-		/** Number of tokens in prompt */
-		prompt_tokens: number;
-		/** Number of tokens in completion */
-		completion_tokens: number;
-		/** Total tokens used */
-		total_tokens: number;
-	};
->>>>>>> f7f654d4
 }
 
 /** Chat history entry structure */
+/** Chat history entry structure */
 export interface ChatHistory {
-<<<<<<< HEAD
   /** Chat history ID */
   id: string
   /** Chat title */
@@ -171,25 +116,4 @@
   image_url?: {
     url: string
   }
-=======
-	/** Chat history ID */
-	id: string;
-	/** Chat title */
-	title: string;
-	/** Array of chat messages */
-	messages: ChatMessage[];
-	/** Creation timestamp */
-	createdAt: string;
-	/** Last update timestamp */
-	updatedAt?: number;
-	/** Model used in chat */
-	model?: string;
-	/** Favorite status */
-	favorite?: boolean;
-}
-
-export enum StreamChatMode {
-	commonChat = "commonChat",
-	ollama = "ollama",
->>>>>>> f7f654d4
 }