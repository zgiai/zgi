/** @type {import('next').NextConfig} */
module.exports = {
  // output: "export",
  distDir: process.env.NODE_ENV === 'production' ? '../app' : '.next',
  trailingSlash: true,
  images: {
    unoptimized: true,
  },
<<<<<<< HEAD
=======
  // async redirects() {
  // 	return [
  // 		{
  // 			source: "/",
  // 			destination: "/chat",
  // 			permanent: true,
  // 		},
  // 	];
  // },
>>>>>>> f7f654d4
  webpack: (config) => {
    return config
  },
  async rewrites() {
    return [
      {
        source: '/api/:path*',
        destination: 'https://zgi.zeabur.app/:path*',
      },
    ]
  },
}<|MERGE_RESOLUTION|>--- conflicted
+++ resolved
@@ -1,23 +1,12 @@
 /** @type {import('next').NextConfig} */
 module.exports = {
+  // output: "export",
   // output: "export",
   distDir: process.env.NODE_ENV === 'production' ? '../app' : '.next',
   trailingSlash: true,
   images: {
     unoptimized: true,
   },
-<<<<<<< HEAD
-=======
-  // async redirects() {
-  // 	return [
-  // 		{
-  // 			source: "/",
-  // 			destination: "/chat",
-  // 			permanent: true,
-  // 		},
-  // 	];
-  // },
->>>>>>> f7f654d4
   webpack: (config) => {
     return config
   },
