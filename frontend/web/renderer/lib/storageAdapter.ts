--- conflicted
+++ resolved
@@ -3,22 +3,18 @@
 
 /**
  * Storage adapter interface
+ * Storage adapter interface
  */
 interface StorageAdapter {
-<<<<<<< HEAD
   save: (data: any) => Promise<void>
   load: () => Promise<any>
-=======
-	save: (data: any) => Promise<void>;
-	load: () => Promise<any>;
->>>>>>> f7f654d4
 }
 
 /**
  * Desktop storage adapter
+ * Desktop storage adapter
  */
 class DesktopStorageAdapter implements StorageAdapter {
-<<<<<<< HEAD
   private key: string
   constructor(key: string) {
     this.key = key
@@ -32,22 +28,13 @@
     const desktopChannleData = STORAGE_ADAPTER_KEYS[this.key]?.desktop
     return window.ipc?.invoke(desktopChannleData?.load)
   }
-=======
-	async save(data: any) {
-		return window.ipc?.invoke(INVOKE_CHANNLE.saveChats, data);
-	}
-
-	async load() {
-		return window.ipc?.invoke(INVOKE_CHANNLE.loadChats);
-	}
->>>>>>> f7f654d4
 }
 
 /**
  * Web storage adapter
+ * Web storage adapter
  */
 class WebStorageAdapter implements StorageAdapter {
-<<<<<<< HEAD
   private key: string
   constructor(key: string) {
     this.key = key
@@ -71,38 +58,12 @@
       return null
     }
   }
-=======
-	private readonly STORAGE_KEY = "chat_store_data";
-
-	async save(data: any) {
-		try {
-			localStorage.setItem(this.STORAGE_KEY, JSON.stringify(data));
-		} catch (error) {
-			console.error("Failed to save to localStorage:", error);
-		}
-	}
-
-	async load() {
-		try {
-			const data = localStorage.getItem(this.STORAGE_KEY);
-			return data ? JSON.parse(data) : null;
-		} catch (error) {
-			console.error("Failed to load from localStorage:", error);
-			return null;
-		}
-	}
->>>>>>> f7f654d4
 }
 
 /**
  * Get storage adapter for current environment
+ * Get storage adapter for current environment
  */
-<<<<<<< HEAD
 export const getStorageAdapter = ({ key }: { key: string }): StorageAdapter => {
   return isDesktop() ? new DesktopStorageAdapter(key) : new WebStorageAdapter(key)
-}
-=======
-export const getStorageAdapter = (): StorageAdapter => {
-	return isDesktop() ? new DesktopStorageAdapter() : new WebStorageAdapter();
-};
->>>>>>> f7f654d4
+}